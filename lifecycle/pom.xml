--- conflicted
+++ resolved
@@ -21,11 +21,7 @@
     <parent>
         <artifactId>killbill-platform</artifactId>
         <groupId>org.kill-bill.billing</groupId>
-<<<<<<< HEAD
-        <version>0.38-SNAPSHOT</version>
-=======
-        <version>0.36.13-SNAPSHOT</version>
->>>>>>> e3c1970a
+        <version>0.37.1-SNAPSHOT</version>
         <relativePath>../pom.xml</relativePath>
     </parent>
     <artifactId>killbill-platform-lifecycle</artifactId>
