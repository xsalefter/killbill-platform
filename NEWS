--- conflicted
+++ resolved
@@ -1,4 +1,3 @@
-<<<<<<< HEAD
 0.37.3
     Add new osgi events when plugins are being started/restarted
 
@@ -7,11 +6,10 @@
 
 0.37.1
     Merge features from master, mostly InfluxDB protocols
-=======
+
 0.36.14
     Configure HikariCP leak detection
     Update to killbill-oss-parent 0.140.50
->>>>>>> d01e5ec2
 
 0.36.13
     Update to killbill-oss-parent 0.140.48
