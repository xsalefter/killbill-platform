<<<<<<< HEAD
0.36.1
    Fix import/export for javax.naming.ldap

0.36
    Update oss released version

0.35
    Use UUID for KillBill session id
    storage_engine is deprecated in mysql 5.7.5+

0.34
    Update oss pom.xml to pull correct plugin-api

0.33
    osgi-bundles: prettify OSGI log output

0.32
    Update killbill-oss-parent to 0.120

0.31
    jruby: add Ruby 2.0 support
    Update killbill-oss-parent to 0.113

0.30
    osgi: remove deprecated methods getOSGIKillbillEventHandler and getOSGIFrameworkEventHandler
    Improve config logging

0.29
    Merge with HA feature branch

0.28
    0.26.1 merge for 0.17.x
    Update killbill-oss-parent to 0.103

0.27
    Rename org.killbill.killbill.osgi to org.killbill.billing.osgi
    New jruby.jar detection
=======
0.26.2
    Fix ClassLoaderInvocationHandler#equals implementation
>>>>>>> 2952ec29

0.26.1
    jruby: import org.postgresql
    Update killbill-oss-parent to 0.94.2

0.26
    Add work-around for Guice bug (tests only)

0.25
    Add support for MDC in KillbillLogWriter

0.24
    Refactor platform test base class to allow supporting STICKY_EVENTS queue mode and connection pooling

0.23
    OSGI bug fix for registration/unregistration of killbill handlers

0.22
    Improve logger name for OSGI bundles
    Update killbill-oss-parent to 0.87

0.21
    Add missing org.killbill.billing.invoice.api.formatters OSGI export

0.20
    Fix PostgreSQL wiring in EmbeddedDBFactory

0.19
    Fix issue when restarting pure OSGI bundle and update base pom

0.18
    Add support for pluginKey for all plugin commands
    Rename plugin marker file stop.txt to disabled.txt
    Rename plugin symlink ACTIVE to SET_DEFAULT

0.17
    Bug fixes in osgi and add new isSelectedForStart field support for PluginInfo

0.16
    Add new OSGI Clock service

0.15
    Add support for start/stop/restart OSGI plugins
    Handle broadcast events to react to start/stop/restart
    Add /plugins/killbill-osgi-logger endpoint to logger bundle

0.14
    Metrics code optimization

0.12
    Update transitive metrics dependencies (updated oss pom version with latest commons)

0.11
    Fix OSGI bundle restart
    Logging fixes for bundle

0.10
    New BundleRegistry and PluginsInfoApi

0.9
    Improve metrics for registered OSGI services
    Redirect SLF4J to OSGIKillbillLogService in plugins by default
    Send OSGI event when all bundles have started
    Add option to stream metric values to Graphite
    Update killbill-oss-parent to 0.50

0.8
    Update killbill-oss-parent to 0.36
    Fix config changes for queue

0.7
    Update killbill-oss-parent to 0.34
    Add RUBY support for entitlement plugin api

0.6
    PostgreSQL support
    Update killbill-oss-parent to 0.30
    Rename PaymentRoutingPluginApi to PaymentControlPluginApi

0.5
    Add support for new EntitlementPluginApi (no ruby yet)
    Update killbill-oss-parent to 0.25

0.4
    Add missing import/export package in OSGIConfig and for the JRuby MANIFEST plugin

0.3
    Add JRuby support for catalog and control plugins
    Expose KILLBILL_PLATFORM_VERSION constant for JRuby plugins
    Add missing import/export javax packages

0.2
    Upgrade Dropwizard metrics (3.1.1)
    - enable JVM, servlet and jDBI metrics
    - install ThreadDeadlockHealthCheck
    OSGI
    - export servlet API v3.1.0
    - fix issue in JRuby plugins lifecycle
    Update killbill-oss-parent to 0.11
    https://github.com/killbill/killbill-platform/issues/5
    https://github.com/killbill/killbill-platform/issues/6
    JRuby: add support for boot.rb script (https://github.com/killbill/killbill-plugin-framework-ruby/pull/36)

0.1.5
    Update oss pom to include latest api and plugin-api (and not create transitive dependency issues)

0.1.4
    OSGI support
    Add ability for any plugin to receive bus ext events

0.1.3
    osgi: add missing imports/exports
    platform-test: enhance DBI mocking
    Update killbill-oss-parent to 0.9.11

0.1.2
    Add support for invoice plugins
    Update killbill-oss-parent to 0.9.6

0.1.1
    Minor fix on the default hardcoded value for the property org.killbill.osgi.system.bundle.export.packages

0.1.0
    Package/module renaming for retry -> routing
    Fix broken test compilation

0.0.14
    Enforce user.timezone is set to GMT
    Introduce org.killbill.server.baseUrl
    Update killbill-oss-parent to 0.8.2
    Fix for osgi (PaymentControlPluginApi, missing exports)

0.0.13
    Switch to HikariCP and MariaDB JDBC driver
    Update killbill-commons to 0.2.25 (switch to HikariCP)

0.0.12
    Minor bug fixes for properties and metric names

0.0.11
    Prevous version is garbled (misson pom for server ?)

0.0.10
    Perf improvement/Profiling query parameters/Metrics
    JDBC logging (log4jdbc-log4j2)

0.0.9
    Update killbill-oss-parent to 0.7.21 (queue performance improvements)
    Deprecate org.killbill.billing.osgi.dao.transactionHandler property

0.0.8
    Integrate log4jdbc-log4j2
    Update killbill-oss-parent to 0.7.20

0.0.7
    Add support for profiling data
    Fix for https://github.com/killbill/killbill/issues/216
    jruby: performance optimizations
    osgi: export OSGI datasource to JNDI (killbill/osgi/jdbc)

0.0.6
    Minor change in the queue framework to inject a separate IDBI instance

0.0.5
    Update ruby test tar.gz after payment API change

0.0.4
    Remove integration with https://bintray.com/
    Update killbill-oss-parent to 0.7.14

0.0.3
    Integration with https://bintray.com/

0.0.2
    Update killbill-oss-parent to 0.7.13

0.0.1
    Initial extraction from killbill<|MERGE_RESOLUTION|>--- conflicted
+++ resolved
@@ -1,4 +1,3 @@
-<<<<<<< HEAD
 0.36.1
     Fix import/export for javax.naming.ldap
 
@@ -36,10 +35,9 @@
 0.27
     Rename org.killbill.killbill.osgi to org.killbill.billing.osgi
     New jruby.jar detection
-=======
+
 0.26.2
     Fix ClassLoaderInvocationHandler#equals implementation
->>>>>>> 2952ec29
 
 0.26.1
     jruby: import org.postgresql
