--- conflicted
+++ resolved
@@ -1,4 +1,3 @@
-<<<<<<< HEAD
 0.36.1
     Fix import/export for javax.naming.ldap
 
@@ -9,11 +8,9 @@
     Use UUID for KillBill session id
     storage_engine is deprecated in mysql 5.7.5+
 
-=======
 0.34.1
     Fix ClassLoaderInvocationHandler#equals implementation
 
->>>>>>> a0215531
 0.34
     Update oss pom.xml to pull correct plugin-api
 
