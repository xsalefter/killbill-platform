--- conflicted
+++ resolved
@@ -1,15 +1,13 @@
-<<<<<<< HEAD
-
+0.27
     Update platform to 0.27 for KB release 0.17.0
     Update platform to 0.27 for KB release 0.17
-=======
+
 0.26.1
     jruby: import org.postgresql
     Update killbill-oss-parent to 0.94.2
 
 0.26
     Add work-around for Guice bug (tests only)
->>>>>>> da31f145
 
 0.25
     Add support for MDC in KillbillLogWriter
