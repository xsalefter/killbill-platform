<?xml version="1.0" encoding="UTF-8"?>
<!--
  ~ Copyright 2014-2015 Groupon, Inc
  ~ Copyright 2014-2015 The Billing Project, LLC
  ~
  ~ The Billing Project licenses this file to you under the Apache License, version 2.0
  ~ (the "License"); you may not use this file except in compliance with the
  ~ License.  You may obtain a copy of the License at:
  ~
  ~    http://www.apache.org/licenses/LICENSE-2.0
  ~
  ~ Unless required by applicable law or agreed to in writing, software
  ~ distributed under the License is distributed on an "AS IS" BASIS, WITHOUT
  ~ WARRANTIES OR CONDITIONS OF ANY KIND, either express or implied.  See the
  ~ License for the specific language governing permissions and limitations
  ~ under the License.
  -->
<project xmlns="http://maven.apache.org/POM/4.0.0" xmlns:xsi="http://www.w3.org/2001/XMLSchema-instance" xsi:schemaLocation="http://maven.apache.org/POM/4.0.0 http://maven.apache.org/xsd/maven-4.0.0.xsd">
    <modelVersion>4.0.0</modelVersion>
    <parent>
        <artifactId>killbill-oss-parent</artifactId>
        <groupId>org.kill-bill.billing</groupId>
<<<<<<< HEAD
        <version>0.141.72-SNAPSHOT</version>
=======
        <version>0.141.54</version>
>>>>>>> 7039977d
    </parent>
    <artifactId>killbill-platform</artifactId>
    <version>0.37.15-SNAPSHOT</version>
    <packaging>pom</packaging>
    <name>killbill-platform</name>
    <description>Platform to build billing and payment infrastructures</description>
    <url>http://github.com/killbill/killbill-platform</url>
    <modules>
        <module>platform-api</module>
        <module>osgi-api</module>
        <module>base</module>
        <module>lifecycle</module>
        <module>osgi</module>
        <!-- Impose the order here - need tests bundles for platform-test,
             see http://maven.apache.org/guides/mini/guide-multiple-modules.html-->
        <module>osgi-bundles</module>
        <module>platform-test</module>
        <module>server</module>
    </modules>
    <scm>
        <connection>scm:git:git://github.com/killbill/killbill-platform.git</connection>
        <developerConnection>scm:git:git@github.com:killbill/killbill-platform.git</developerConnection>
        <url>http://github.com/killbill/killbill-platform/tree/master</url>
    </scm>
    <issueManagement>
        <system>Github</system>
        <url>http://github.com/killbill/killbill-platform</url>
    </issueManagement>
    <dependencyManagement>
        <dependencies>
            <dependency>
                <groupId>org.kill-bill.billing</groupId>
                <artifactId>killbill-platform-api</artifactId>
                <version>${project.version}</version>
            </dependency>
            <dependency>
                <groupId>org.kill-bill.billing</groupId>
                <artifactId>killbill-platform-base</artifactId>
                <version>${project.version}</version>
            </dependency>
            <dependency>
                <groupId>org.kill-bill.billing</groupId>
                <artifactId>killbill-platform-base</artifactId>
                <version>${project.version}</version>
                <type>test-jar</type>
            </dependency>
            <dependency>
                <groupId>org.kill-bill.billing</groupId>
                <artifactId>killbill-platform-lifecycle</artifactId>
                <version>${project.version}</version>
            </dependency>
            <dependency>
                <groupId>org.kill-bill.billing</groupId>
                <artifactId>killbill-platform-osgi</artifactId>
                <version>${project.version}</version>
            </dependency>
            <dependency>
                <groupId>org.kill-bill.billing</groupId>
                <artifactId>killbill-platform-osgi-all-bundles</artifactId>
                <version>${project.version}</version>
            </dependency>
            <dependency>
                <groupId>org.kill-bill.billing</groupId>
                <artifactId>killbill-platform-osgi-api</artifactId>
                <version>${project.version}</version>
            </dependency>
            <dependency>
                <groupId>org.kill-bill.billing</groupId>
                <artifactId>killbill-platform-osgi-api</artifactId>
                <version>${project.version}</version>
                <type>test-jar</type>
            </dependency>
            <dependency>
                <groupId>org.kill-bill.billing</groupId>
                <artifactId>killbill-platform-osgi-bundles</artifactId>
                <version>${project.version}</version>
            </dependency>
            <dependency>
                <groupId>org.kill-bill.billing</groupId>
                <artifactId>killbill-platform-osgi-bundles-defaultbundles</artifactId>
                <version>${project.version}</version>
            </dependency>
            <dependency>
                <groupId>org.kill-bill.billing</groupId>
                <artifactId>killbill-platform-osgi-bundles-jruby</artifactId>
                <version>${project.version}</version>
            </dependency>
            <dependency>
                <groupId>org.kill-bill.billing</groupId>
                <artifactId>killbill-platform-osgi-bundles-lib-killbill</artifactId>
                <version>${project.version}</version>
            </dependency>
            <dependency>
                <groupId>org.kill-bill.billing</groupId>
                <artifactId>killbill-platform-osgi-bundles-lib-slf4j-osgi</artifactId>
                <version>${project.version}</version>
            </dependency>
            <dependency>
                <groupId>org.kill-bill.billing</groupId>
                <artifactId>killbill-platform-osgi-bundles-logger</artifactId>
                <version>${project.version}</version>
            </dependency>
            <dependency>
                <groupId>org.kill-bill.billing</groupId>
                <artifactId>killbill-platform-osgi-bundles-test-beatrix</artifactId>
                <version>${project.version}</version>
            </dependency>
            <dependency>
                <groupId>org.kill-bill.billing</groupId>
                <artifactId>killbill-platform-osgi-bundles-test-payment</artifactId>
                <version>${project.version}</version>
            </dependency>
            <dependency>
                <groupId>org.kill-bill.billing</groupId>
                <artifactId>killbill-platform-osgi-bundles-webconsolebranding</artifactId>
                <version>${project.version}</version>
            </dependency>
            <dependency>
                <groupId>org.kill-bill.billing</groupId>
                <artifactId>killbill-platform-osgi-lib-bundles</artifactId>
                <version>${project.version}</version>
            </dependency>
            <dependency>
                <groupId>org.kill-bill.billing</groupId>
                <artifactId>killbill-platform-osgi-test-bundles</artifactId>
                <version>${project.version}</version>
            </dependency>
            <dependency>
                <groupId>org.kill-bill.billing</groupId>
                <artifactId>killbill-platform-server</artifactId>
                <version>${project.version}</version>
            </dependency>
            <dependency>
                <groupId>org.kill-bill.billing</groupId>
                <artifactId>killbill-platform-server</artifactId>
                <version>${project.version}</version>
                <classifier>classes</classifier>
            </dependency>
            <dependency>
                <groupId>org.kill-bill.billing</groupId>
                <artifactId>killbill-platform-test</artifactId>
                <version>${project.version}</version>
            </dependency>
        </dependencies>
    </dependencyManagement>
</project><|MERGE_RESOLUTION|>--- conflicted
+++ resolved
@@ -20,11 +20,7 @@
     <parent>
         <artifactId>killbill-oss-parent</artifactId>
         <groupId>org.kill-bill.billing</groupId>
-<<<<<<< HEAD
-        <version>0.141.72-SNAPSHOT</version>
-=======
-        <version>0.141.54</version>
->>>>>>> 7039977d
+        <version>0.141.72</version>
     </parent>
     <artifactId>killbill-platform</artifactId>
     <version>0.37.15-SNAPSHOT</version>
