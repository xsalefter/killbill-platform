--- conflicted
+++ resolved
@@ -69,42 +69,7 @@
         final List<Class> allServiceInterfaces = getAllInterfaces(serviceClass);
         final Class[] serviceClassInterfaces = allServiceInterfaces.toArray(new Class[allServiceInterfaces.size()]);
 
-<<<<<<< HEAD
-        final InvocationHandler handler = new InvocationHandler() {
-            @Override
-            public Object invoke(final Object proxy, final Method method, final Object[] args) throws Throwable {
-                final ClassLoader initialContextClassLoader = Thread.currentThread().getContextClassLoader();
-
-                final String serviceTypeName = serviceType.getSimpleName();
-                final String methodName = method.getName();
-                final Meter errors = errorMeter(metricRegistry, serviceName, serviceTypeName, methodName);
-                final Context timerContext = timer(metricRegistry, serviceName, serviceTypeName, methodName).time();
-                try {
-                    Thread.currentThread().setContextClassLoader(serviceClass.getClassLoader());
-                    final Profiling<Object, Throwable> prof = new Profiling<Object,Throwable>();
-                    final String profilingId = DOT_JOINER.join(serviceTypeName, methodName);
-                    return prof.executeWithProfiling(ProfilingFeatureType.PLUGIN, profilingId, new WithProfilingCallback() {
-                        @Override
-                        public Object execute() throws Throwable {
-                            return method.invoke(service, args);
-                        }
-                    });
-                } catch (final InvocationTargetException e) {
-                    errors.mark();
-                    if (e.getCause() != null) {
-                        throw e.getCause();
-                    } else {
-                        throw new RuntimeException(e);
-                    }
-                } finally {
-                    timerContext.stop();
-                    Thread.currentThread().setContextClassLoader(initialContextClassLoader);
-                }
-            }
-        };
-=======
         final InvocationHandler handler = new ClassLoaderInvocationHandler<T>(service, serviceName, serviceType, metricRegistry);
->>>>>>> fbced878
         final T wrappedService = (T) Proxy.newProxyInstance(serviceClass.getClassLoader(),
                                                             serviceClassInterfaces,
                                                             handler);
@@ -169,7 +134,7 @@
                 Thread.currentThread().setContextClassLoader(serviceClass.getClassLoader());
                 final String methodName = method.getName();
 
-                final Profiling<Object> prof = new Profiling<Object>();
+                final Profiling<Object, Throwable> prof = new Profiling<Object, Throwable>();
                 final String profilingId = serviceInterfaceName + "." + methodName;
                 return prof.executeWithProfiling(ProfilingFeatureType.PLUGIN, profilingId, new WithProfilingCallback() {
                     @Override
